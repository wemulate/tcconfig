--- conflicted
+++ resolved
@@ -4,8 +4,4 @@
 .. codeauthor:: Tsuyoshi Hombashi <gogogo.vm@gmail.com>
 """
 
-<<<<<<< HEAD
-VERSION = "0.6.6"
-=======
-VERSION = "0.7.0-alpha"
->>>>>>> 752711f7
+VERSION = "0.7.0-alpha"